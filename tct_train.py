'''
This script handling the training process.
'''

import argparse
import math
import time

from tqdm import tqdm
import torch
import torch.nn.functional as F
import torch.optim as optim
import torch.utils.data
import transformer.Constants as Constants
from dataset import TranslationDataset, paired_collate_fn
from transformer.Models import Transformer
from transformer.NewModels import Transformer2
from transformer.Optim import ScheduledOptim
import os
import json

import sentencepiece as spm

from transformer.Translator import Translator

sp = spm.SentencePieceProcessor()

########################################
# Warm restart code credits: Ankur Garg#
# First four functions in this code   #
########################################
def check_restart_conditions(opt):
    # Check for the status file corresponding to the model
    status_file = os.path.join(opt.save_model_dir, 'status.json')
    if os.path.exists(status_file):
        with open(status_file, 'r') as f:
            status = json.load(f)
        opt.resume_from_epoch = status['epoch']
    else:
        opt.resume_from_epoch = 0
    return opt

def write_status(opt, epoch):
    status_file = os.path.join(opt.save_model_dir, 'status.json')
    status = {
        'epoch': epoch,
    }
    with open(status_file, 'w') as f:
        json.dump(status, f, indent=4)

def load_models(model, model2, opt, epoch):
    checkpoint = torch.load(os.path.join(opt.save_model_dir, 'epoch_{0:02d}.chkpt'.format(epoch)))
    model.load_state_dict(checkpoint['model'])
    model2.load_state_dict(checkpoint['model2'])
    return model, model2

def save_params(opt):
    if not os.path.exists(os.path.join(opt.save_model_dir)):
        os.makedirs(os.path.join(opt.save_model_dir))

    with open(os.path.join(opt.save_model_dir, 'params.json'), 'w') as f:
        json.dump(vars(opt), f, indent=4)

def cal_performance(pred, gold, smoothing=False):
    ''' Apply label smoothing if needed '''

    loss = cal_loss(pred, gold, smoothing)

    pred = pred.max(1)[1]
    gold = gold.contiguous().view(-1)
    non_pad_mask = gold.ne(Constants.PAD)
    n_correct = pred.eq(gold)
    n_correct = n_correct.masked_select(non_pad_mask).sum().item()

    return loss, n_correct

def print_preds(pred, batch_size, outfile):
    pred = pred.view(batch_size,-1,pred.size(1))
    pred = pred.max(2)[1]

    for b in range(batch_size):
        sent = pred[b,:]
        indices = []
        for token in sent:
            if token != Constants.EOS:
                indices.append(token.item())
            else:
                break
        out = sp.DecodeIds(indices)
        outfile.write(out + '\n')

def cal_loss(pred, gold, smoothing):
    ''' Calculate cross entropy loss, apply label smoothing if needed. '''

    gold = gold.contiguous().view(-1)

    if smoothing:
        eps = 0.1
        n_class = pred.size(1)

        one_hot = torch.zeros_like(pred).scatter(1, gold.view(-1, 1), 1)
        one_hot = one_hot * (1 - eps) + (1 - one_hot) * eps / (n_class - 1)
        log_prb = F.log_softmax(pred, dim=1)

        non_pad_mask = gold.ne(Constants.PAD)
        loss = -(one_hot * log_prb).sum(dim=1)
        loss = loss.masked_select(non_pad_mask).sum()  # average later
    else:
        loss = F.cross_entropy(pred, gold, ignore_index=Constants.PAD, reduction='sum')

    return loss


def train_epoch(model, model2, training_data, optimizer, device, smoothing, opt):
    ''' Epoch operation in training phase'''
    model.train()
    model2.train()

    total_code_loss = 0
    n_code_word_total = 0
    n_code_word_correct = 0

    total_text_loss = 0
    n_text_word_total = 0
    n_text_word_correct = 0

    for batch in tqdm(
            training_data, mininterval=2,
            desc='  - (Training)   ', leave=False):

        # prepare data
        src_seq, src_pos, tgt_seq, tgt_pos = map(lambda x: x.to(device), batch)
        gold_code = tgt_seq[:, 1:]
        gold_text = src_seq[:, 1:]

        # forward
        optimizer.zero_grad()
        #w = input("s")
        pred, dec_output, new_enc_slf_attn_mask, new_dec_slf_attn_mask, new_dec_subsequent_mask, new_enc_non_pad_mask, new_dec_non_pad_mask, new_dec_enc_attn_mask = model(src_seq, src_pos, tgt_seq, tgt_pos, return_masks = opt.return_masks, return_logits = opt.return_logits)

        pred2 = model2(dec_output, tgt_pos, src_seq, src_pos, new_enc_slf_attn_mask, new_dec_slf_attn_mask, new_dec_subsequent_mask, new_enc_non_pad_mask, new_dec_non_pad_mask, new_dec_enc_attn_mask,input_logits = opt.return_logits)
        
        # backward
        code_loss, n_code_correct = cal_performance(pred, gold_code, smoothing=smoothing)
        text_loss, n_text_correct = cal_performance(pred2, gold_text, smoothing = smoothing)
        
        (code_loss + opt.alpha*text_loss).backward()

        # update parameters
        optimizer.step_and_update_lr()

        # note keeping
        total_code_loss += code_loss.item()
        total_text_loss += text_loss.item()

        non_pad_mask = gold_code.ne(Constants.PAD)
        n_code_word = non_pad_mask.sum().item()
        n_code_word_total += n_code_word
        n_code_word_correct += n_code_correct

        non_pad_mask = gold_text.ne(Constants.PAD)
        n_text_word = non_pad_mask.sum().item()
        n_text_word_total += n_text_word
        n_text_word_correct += n_text_correct
        
    code_loss_per_word = total_code_loss/n_code_word_total
    text_loss_per_word = total_text_loss/n_text_word_total
    code_accuracy = n_code_word_correct/n_code_word_total
    text_accuracy = n_text_word_correct/n_text_word_total
    return code_loss_per_word, text_loss_per_word, code_accuracy, text_accuracy

def eval_epoch(model, model2, validation_data, device):
    ''' Epoch operation in evaluation phase '''

    model.eval()
    model2.eval()
    
    total_code_loss = 0
    n_code_word_total = 0
    n_code_word_correct = 0

    total_text_loss = 0
    n_text_word_total = 0
    n_text_word_correct = 0

    with torch.no_grad():
        for batch in tqdm(
                validation_data, mininterval=2,
                desc='  - (Validation) ', leave=False):

            # prepare data
            src_seq, src_pos, tgt_seq, tgt_pos = map(lambda x: x.to(device), batch)
            gold_code = tgt_seq[:, 1:]
            gold_text = src_seq[:, 1:]

            # forward
            pred, dec_output, new_enc_slf_attn_mask, new_dec_slf_attn_mask, new_dec_subsequent_mask, new_enc_non_pad_mask, new_dec_non_pad_mask, new_dec_enc_attn_mask = model(src_seq, src_pos, tgt_seq, tgt_pos, return_masks = True)

            pred2 = model2(dec_output, tgt_pos, src_seq, src_pos, new_enc_slf_attn_mask, new_dec_slf_attn_mask, new_dec_subsequent_mask, new_enc_non_pad_mask, new_dec_non_pad_mask, new_dec_enc_attn_mask)
            
            # loss
            code_loss, n_code_correct = cal_performance(pred, gold_code)

            text_loss, n_text_correct = cal_performance(pred2, gold_text)


            # note keeping
            total_code_loss += code_loss.item()
            total_text_loss += text_loss.item()

            non_pad_mask = gold_code.ne(Constants.PAD)
            n_code_word = non_pad_mask.sum().item()
            n_code_word_total += n_code_word
            n_code_word_correct += n_code_correct

            non_pad_mask = gold_text.ne(Constants.PAD)
            n_text_word = non_pad_mask.sum().item()
            n_text_word_total += n_text_word
            n_text_word_correct += n_text_correct

    code_loss_per_word = total_code_loss/n_code_word_total
    text_loss_per_word = total_text_loss/n_text_word_total
    code_accuracy = n_code_word_correct/n_code_word_total
    text_accuracy = n_text_word_correct/n_text_word_total
    return code_loss_per_word, text_loss_per_word, code_accuracy, text_accuracy

def eval_bleu_score(opt, model, data, device, epoch, split = 'dev'):
    translator = Translator(opt, model, load_from_file = False)
    outfile = open('results/mypreds.hyp', 'w')
    for batch in tqdm(data, mininterval=2, desc='  - (Test)', leave=False):
        src_seq, src_pos, tgt_seq, tgt_pos = map(lambda x: x.to(device), batch)
        all_hyp, all_scores = translator.translate_batch(src_seq, src_pos)
        for idx_seqs in all_hyp:
            for idx_seq in idx_seqs:
                pred = idx_seq
                out = sp.DecodeIds(pred)
                outfile.write(out + '\n')
    outfile.close()
    os.system("sh calcBLEU.sh " + split + " " + opt.save_model_dir + " " + str(epoch))

def train(model, model2, training_data, validation_data, test_data, optimizer, device, opt):
    ''' Start training '''

    log_train_file = None
    log_valid_file = None

    if opt.log:
        log_train_file = os.path.join(opt.save_model_dir, 'train.log')
        log_valid_file = os.path.join(opt.save_model_dir, 'valid.log')

        print('[Info] Training performance will be written to file: {} and {}'.format(
            log_train_file, log_valid_file))

        with open(log_train_file, 'w') as log_tf, open(log_valid_file, 'w') as log_vf:
            log_tf.write('epoch,code_loss,code_ppl,code_accuracy,text_loss,text_ppl,text_accuracy\n')
            log_vf.write('epoch,code_loss,code_ppl,code_accuracy,text_loss,text_ppl,text_accuracy\n')

    valid_code_accus = []
    for epoch_i in range(opt.resume_from_epoch, opt.resume_from_epoch + opt.epoch):
        print('[ Epoch', epoch_i, ']')

        start = time.time()
        train_code_loss, train_text_loss, train_code_accu, train_text_accu = train_epoch(
            model, model2, training_data, optimizer, device, smoothing=opt.label_smoothing, opt=opt)
        print('  - (Training)   code_loss: {code_loss: 8.5f}, code_ppl: {code_ppl: 8.5f}, code_accuracy: {code_accu:3.3f} %, text_loss: {text_loss: 8.5f}, text_ppl: {text_ppl: 8.5f}, text_accuracy: {text_accu:3.3f} %, '\
              'elapse: {elapse:3.3f} min'.format(
                  code_loss=train_code_loss, code_ppl=math.exp(min(train_code_loss, 100)), code_accu=100*train_code_accu, text_loss=train_text_loss, text_ppl=math.exp(min(train_text_loss, 100)), text_accu=100*train_text_accu,
                  elapse=(time.time()-start)/60))

        start = time.time()
        valid_code_loss, valid_text_loss, valid_code_accu, valid_text_accu = eval_epoch(
            model, model2, validation_data, device)
        print('  - (Validation)   code_loss: {code_loss: 8.5f}, code_ppl: {code_ppl: 8.5f}, code_accuracy: {code_accu:3.3f} %, text_loss: {text_loss: 8.5f}, text_ppl: {text_ppl: 8.5f}, text_accuracy: {text_accu:3.3f} %, '\
              'elapse: {elapse:3.3f} min'.format(
                  code_loss=valid_code_loss, code_ppl=math.exp(min(valid_code_loss, 100)), code_accu=100*valid_code_accu, text_loss=valid_text_loss, text_ppl=math.exp(min(valid_text_loss, 100)), text_accu=100*valid_text_accu,
                  elapse=(time.time()-start)/60))

        valid_code_accus += [valid_code_accu]

<<<<<<< HEAD
        if (epoch_i+1)%1 == 0:
            eval_bleu_score(opt, model, test_data, device, split = 'test')
=======
        if (epoch_i+1)%(opt.test_epoch) == 0:
            eval_bleu_score(opt, model, test_data, device, epoch_i, split = 'test')
>>>>>>> 0bf49841

        model_state_dict = model.state_dict()
        model2_state_dict = model2.state_dict()
        checkpoint = {
            'model': model_state_dict,
            'model2': model2_state_dict,
            'settings': opt,
            'epoch': epoch_i}

        if opt.save_model_dir:
            if opt.save_mode == 'all':
                model_name = os.path.join(opt.save_model_dir, 'epoch_{0:02d}.chkpt'.format(epoch_i))
                torch.save(checkpoint, model_name)
            elif opt.save_mode == 'best':
                model_name = os.path.join(opt.save_model_dir, 'epoch_{0:02d}.chkpt'.format(epoch_i))
                if valid_accu >= max(valid_accus):
                    torch.save(checkpoint, model_name)
                    print('    - [Info] The checkpoint file has been updated.')

        if log_train_file and log_valid_file:
            with open(log_train_file, 'a') as log_tf, open(log_valid_file, 'a') as log_vf:
                log_tf.write('{epoch},{code_loss: 8.5f},{code_ppl: 8.5f},{code_accu:3.3f},{text_loss: 8.5f},{text_ppl: 8.5f},{text_accu:3.3f}\n'.format(
                    epoch=epoch_i, code_loss=train_code_loss,
                    code_ppl=math.exp(min(train_code_loss, 100)), code_accu=100*train_code_accu, text_loss=train_text_loss,
                    text_ppl=math.exp(min(train_text_loss, 100)), text_accu=100*train_text_accu))
                log_vf.write('{epoch},{code_loss: 8.5f},{code_ppl: 8.5f},{code_accu:3.3f},{text_loss: 8.5f},{text_ppl: 8.5f},{text_accu:3.3f}\n'.format(
                    epoch=epoch_i, code_loss=valid_code_loss,
                    code_ppl=math.exp(min(valid_code_loss, 100)), code_accu=100*valid_code_accu, text_loss=valid_text_loss,
                    text_ppl=math.exp(min(valid_text_loss, 100)), text_accu=100*valid_text_accu))
                
        write_status(opt, epoch_i)

def main():
    ''' Main function '''
    parser = argparse.ArgumentParser()

    parser.add_argument('-data', required=True)
    parser.add_argument('-snippet_model', required=True)

    parser.add_argument('-epoch', type=int, default=10)
    parser.add_argument('-batch_size', type=int, default=64)

    #parser.add_argument('-d_word_vec', type=int, default=512)
    parser.add_argument('-d_model', type=int, default=512)
    parser.add_argument('-d_inner_hid', type=int, default=2048)
    parser.add_argument('-d_k', type=int, default=64)
    parser.add_argument('-d_v', type=int, default=64)

    parser.add_argument('-n_head', type=int, default=8)
    parser.add_argument('-n_layers', type=int, default=6)
    parser.add_argument('-n_warmup_steps', type=int, default=4000)

    parser.add_argument('-dropout', type=float, default=0.1)
    parser.add_argument('-embs_share_weight', action='store_true')
    parser.add_argument('-proj_share_weight', action='store_true')

    parser.add_argument('-log', type=bool, default=True)
    parser.add_argument('-save_model_dir', default=None, required=True)
    parser.add_argument('-save_mode', type=str, choices=['all', 'best'], default='all')

    parser.add_argument('-no_cuda', action='store_true')
    parser.add_argument('-label_smoothing', action='store_true')

    # For bleu eval
    parser.add_argument('-beam_size', type=int, default=5, help='Beam size')
    parser.add_argument('-n_best', type=int, default=1,
                        help="""If verbose is set, will output the n_best
                        decoded sentences""")
    
    parser.add_argument('-test_epoch', type=int, default=5, help='Test every x epochs')
    parser.add_argument('-resume_from_epoch', type=int, default=0, help='Warm restart')

    # New loss weighting
    parser.add_argument('-alpha', type=float,default=1.0, help='Weighting loss')
    parser.add_argument('-no_return_masks',dest = 'return_masks', default = True, action='store_false')
    parser.add_argument('-no_return_logits',dest = 'return_logits', default = True, action='store_false')

    opt = parser.parse_args()
    opt.cuda = not opt.no_cuda
    opt.d_word_vec = opt.d_model

    # Snippet model sentencepiece
    sp.Load(opt.snippet_model)

    #========= Loading Dataset =========#
    data = torch.load(opt.data)
    opt.inp_seq_max_len = 4*data['settings'].train_max_input_len
    opt.out_seq_max_len = 4*data['settings'].train_max_output_len
    
    opt.max_token_seq_len = int(opt.out_seq_max_len/4)

    training_data, validation_data, test_data = prepare_dataloaders(data, opt)

    opt.src_vocab_size = training_data.dataset.src_vocab_size
    opt.tgt_vocab_size = training_data.dataset.tgt_vocab_size

    print(opt.inp_seq_max_len,opt.out_seq_max_len,opt.src_vocab_size,opt.tgt_vocab_size)

    #========= Preparing Model =========#
    if opt.embs_share_weight:
        assert training_data.dataset.src_word2idx == training_data.dataset.tgt_word2idx, \
            'The src/tgt word2idx table are different but asked to share word embedding.'

    print(opt)

    device = torch.device('cuda' if opt.cuda else 'cpu')
    transformer = Transformer(
        opt.src_vocab_size,
        opt.tgt_vocab_size,
        opt.inp_seq_max_len,
        opt.out_seq_max_len,
        tgt_emb_prj_weight_sharing=opt.proj_share_weight,
        emb_src_tgt_weight_sharing=opt.embs_share_weight,
        d_k=opt.d_k,
        d_v=opt.d_v,
        d_model=opt.d_model,
        d_word_vec=opt.d_word_vec,
        d_inner=opt.d_inner_hid,
        n_layers=opt.n_layers,
        n_head=opt.n_head,
        dropout=opt.dropout).to(device)
    
    transformer2 = Transformer2(
            opt.tgt_vocab_size,
            opt.src_vocab_size,
            opt.out_seq_max_len,
            opt.inp_seq_max_len,
            tgt_emb_prj_weight_sharing=opt.proj_share_weight,
            emb_src_tgt_weight_sharing=opt.embs_share_weight,
            d_k=opt.d_k,
            d_v=opt.d_v,
            d_model=opt.d_model,
            d_word_vec=opt.d_word_vec,
            d_inner=opt.d_inner_hid,
            n_layers=opt.n_layers,
            n_head=opt.n_head,
            dropout=opt.dropout).to(device)

    #optimizer_params_group = [ { 'params': transformer.parameters()},{'params': transformer2.parameters()} ]
    optimizer = ScheduledOptim(
        optim.Adam(
            filter(lambda x: x.requires_grad, list(transformer.parameters())+list(transformer2.parameters())),
            betas=(0.9, 0.98), eps=1e-09),
        opt.d_model, opt.n_warmup_steps)

    save_params(opt)

    opt = check_restart_conditions(opt)
    if opt.resume_from_epoch >= 1:
        print('Loading Old model')
        print('Loading model files from folder: %s' % opt.save_model_dir)
        transformer, transformer2 = load_models(transformer, transformer2, opt, opt.resume_from_epoch)

    train(transformer, transformer2, training_data, validation_data, test_data, optimizer, device, opt)


def prepare_dataloaders(data, opt):
    # ========= Preparing DataLoader =========#
    train_loader = torch.utils.data.DataLoader(
        TranslationDataset(
            src_word2idx=data['dict']['src'],
            tgt_word2idx=data['dict']['tgt'],
            src_insts=data['train']['src'],
            tgt_insts=data['train']['tgt']),
        num_workers=2,
        batch_size=opt.batch_size,
        collate_fn=paired_collate_fn,
        shuffle=True)

    valid_loader = torch.utils.data.DataLoader(
        TranslationDataset(
            src_word2idx=data['dict']['src'],
            tgt_word2idx=data['dict']['tgt'],
            src_insts=data['valid']['src'],
            tgt_insts=data['valid']['tgt']),
        num_workers=2,
        batch_size=opt.batch_size,
        collate_fn=paired_collate_fn)

    test_loader = torch.utils.data.DataLoader(
        TranslationDataset(
            src_word2idx=data['dict']['src'],
            tgt_word2idx=data['dict']['tgt'],
            src_insts=data['test']['src'],
            tgt_insts=data['test']['tgt']),
        num_workers=2,
        batch_size=opt.batch_size,
        collate_fn=paired_collate_fn)

    return train_loader, valid_loader, test_loader


if __name__ == '__main__':
    main()<|MERGE_RESOLUTION|>--- conflicted
+++ resolved
@@ -277,13 +277,8 @@
 
         valid_code_accus += [valid_code_accu]
 
-<<<<<<< HEAD
-        if (epoch_i+1)%1 == 0:
-            eval_bleu_score(opt, model, test_data, device, split = 'test')
-=======
         if (epoch_i+1)%(opt.test_epoch) == 0:
             eval_bleu_score(opt, model, test_data, device, epoch_i, split = 'test')
->>>>>>> 0bf49841
 
         model_state_dict = model.state_dict()
         model2_state_dict = model2.state_dict()
